#!/usr/bin/env python

import argparse
import cPickle
import traceback
import logging
import time

import numpy

from experiments.rnnencdec import\
        RNNEncoderDecoder,\
        prototype_state,\
        parse_input,\
        get_batch_iterator

logger = logging.getLogger(__name__)

def parse_args():
    parser = argparse.ArgumentParser()
    parser.add_argument("--state", help="State to use")
    parser.add_argument("--src", help="Source phrases")
    parser.add_argument("--trg", help="Target phrases")
    parser.add_argument("--scores", default="scores.txt", help="Save scores to")
    parser.add_argument("--print-probs", action="store_true", default=False,
        help="Print probabilities instead of log-likelihoods")
    parser.add_argument("--mode", default="interact",
            help="Input format, one of 'hdf5', 'txt', 'interact'")
    parser.add_argument("model_path", help="Path to the model")
    parser.add_argument("changes",  nargs="?", help="Changes to state", default="")
    return parser.parse_args()

def main():
    args = parse_args()

    state = prototype_state()
    if hasattr(args, 'state'):
        with open(args.state) as src:
            state.update(cPickle.load(src))
    state.update(eval("dict({})".format(args.changes)))

    logging.basicConfig(level=getattr(logging, state['level']), format="%(asctime)s: %(name)s: %(levelname)s: %(message)s")

    rng = numpy.random.RandomState(state['seed'])
    enc_dec = RNNEncoderDecoder(state, rng, skip_init=True)
    enc_dec.build()
    lm_model = enc_dec.create_lm_model()
    lm_model.load(args.model_path)

    score_file = open(args.scores, "w")
    if args.mode == "hdf5":
        assert args.src and args.trg

        state['source'] = [args.src]
        state['target'] = [args.trg]
        state['shuffle'] = False

        data_iter = get_batch_iterator(state, rng)

        scorer = enc_dec.create_scorer(batch=True)

        count = 0
        n_samples = 0
        logger.info('Scoring phrases')
        for batch in data_iter:
            if batch == None:
                continue
            st = time.time()
            [scores] = scorer(batch['x'], batch['y'],
                    batch['x_mask'], batch['y_mask'])
            if args.print_probs:
                scores = numpy.exp(scores)
            up_time = time.time() - st
            for s in scores:
                print >>score_file, "{:.5e}".format(float(s))

            n_samples += batch['x'].shape[1]
            count += 1

            if count % 1000 == 0:
                score_file.flush()
                logger.debug("Scores flushed")
            logger.debug("{} batches, {} samples, {} per sample; example scores: {}".format(
                count, n_samples, up_time/scores.shape[0], scores[:5]))

        logger.info("Done")
    elif args.mode == "interact":
        scorer = enc_dec.create_scorer()
        indx_word_src = cPickle.load(open(state['word_indx'],'rb'))
        indx_word_trgt = cPickle.load(open(state['word_indx_trgt'], 'rb'))
        while True:
            try:
                compute_probs = enc_dec.create_probs_computer()
                src_line = raw_input('Source sequence: ')
                trgt_line = raw_input('Target sequence: ')
                src_seq = parse_input(state, indx_word_src, src_line, raise_unk=True)
                trgt_seq = parse_input(state, indx_word_trgt, trgt_line, raise_unk=True)
                print "Binarized source: ", src_seq
                print "Binarized target: ", trgt_seq
                probs = compute_probs(src_seq, trgt_seq)
                print "Probs: {}, cost: {}".format(probs, -numpy.sum(numpy.log(probs)))
            except Exception:
                traceback.print_exc()
    elif args.mode == "txt":
        assert args.src and args.trg
        scorer = enc_dec.create_scorer()
        indx_word_src = cPickle.load(open(state['word_indx'],'rb'))
        indx_word_trgt = cPickle.load(open(state['word_indx_trgt'], 'rb'))
        src_file = open(args.src, "r")
        trg_file = open(args.trg, "r")
        compute_probs = enc_dec.create_probs_computer()
        try:
            while True:
                src_line = next(src_file).strip()
                trgt_line = next(trg_file).strip()
                src_seq = parse_input(state, indx_word_src, src_line, raise_unk=True)
                trgt_seq = parse_input(state, indx_word_trgt, trgt_line, raise_unk=True)
                probs = compute_probs(src_seq, trgt_seq)
                print >>score_file, "{:.5e}".format(float(-numpy.sum(numpy.log(probs))))
        except StopIteration:
            pass
<<<<<<< HEAD
    score_file.flush()
    score_file.close()
=======
    else:
        raise Exception("Unknown mode {}".format(args.mode))
>>>>>>> 300ac8dd

if __name__ == "__main__":
    main()<|MERGE_RESOLUTION|>--- conflicted
+++ resolved
@@ -119,13 +119,10 @@
                 print >>score_file, "{:.5e}".format(float(-numpy.sum(numpy.log(probs))))
         except StopIteration:
             pass
-<<<<<<< HEAD
+    else:
+        raise Exception("Unknown mode {}".format(args.mode))
     score_file.flush()
     score_file.close()
-=======
-    else:
-        raise Exception("Unknown mode {}".format(args.mode))
->>>>>>> 300ac8dd
 
 if __name__ == "__main__":
     main()