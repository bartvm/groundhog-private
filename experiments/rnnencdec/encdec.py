--- conflicted
+++ resolved
@@ -281,18 +281,11 @@
                     init_fn=self.state['rec_weight_init_fn'],
                     weight_noise=self.state['weight_noise_rec'],
                     dropout=self.state['dropout_rec'],
-<<<<<<< HEAD
                     gating=self.state[_prefix(prefix,'rec_gating')],
                     gater_activation=self.state[_prefix(prefix,'rec_gater')],
                     reseting=self.state[_prefix(prefix,'rec_reseting')],
                     reseter_activation=self.state[_prefix(prefix,'rec_reseter')],
-=======
-                    gating=self.state['rec_gating'],
-                    gater_activation=self.state['rec_gater'],
-                    reseting=self.state['rec_reseting'],
-                    reseter_activation=self.state['rec_reseter'],
                     profile=self.state['profile'],
->>>>>>> a6e09510
                     name='{}_transition_{}'.format(prefix, level)))
 
 class Encoder(EncoderDecoderBase):
