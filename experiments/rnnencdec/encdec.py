--- conflicted
+++ resolved
@@ -324,15 +324,10 @@
                     n_hids=self.state['dim'],
                     activation=_prefix(self.state,prefix,'activ'),
                     bias_scale=self.state['bias'],
-<<<<<<< HEAD
-                    scale=self.state['rec_weight_scale'],
                     init_fn=(self.state['rec_weight_init_fn']
                         if not self.skip_init
                         else "sample_zeros"),
-=======
                     scale=_prefix(self.state,prefix,'rec_weight_scale'),
-                    init_fn=self.state['rec_weight_init_fn'],
->>>>>>> 649924c2
                     weight_noise=self.state['weight_noise_rec'],
                     dropout=self.state['dropout_rec'],
                     gating=_prefix(self.state,prefix,'rec_gating'),
